package main

import (
	"bytes"
	"encoding/json"
	"fmt"
	"html/template"
	"io/ioutil"
	"log"
	"net"
	"net/http"
	"os"
	"os/exec"
	"os/signal"
	"runtime"
	"strings"
	"syscall"

	"github.com/DATA-DOG/godog/colors"
	"github.com/ghodss/yaml"
	"github.com/gobuffalo/packr"
	"github.com/joho/godotenv"
	"github.com/oklog/run"
	"github.com/pkg/errors"
	"github.com/urfave/cli"

	"github.com/tomatool/tomato/config"
	"github.com/tomatool/tomato/tomato"
	"github.com/tomatool/tomato/web"
)

// AppHelpTemplate is the text template for the Default help topic.
// cli.go uses text/template to render templates. You can
// render custom help text by setting this variable.
const AppHelpTemplate = `Usage: {{if .UsageText}}{{.UsageText}}{{else}}tomato {{if .VisibleFlags}}[options]{{end}}{{if .ArgsUsage}}{{.ArgsUsage}}{{else}} <config path>{{end}}{{end}}

Options:
   {{range $index, $option := .VisibleFlags}}{{if $index}}
   {{end}}{{$option}}{{end}}
`

func main() {
	cli.AppHelpTemplate = AppHelpTemplate

	log := log.New(os.Stdout, "", 0)

	app := cli.NewApp()

	app.Flags = []cli.Flag{
		cli.StringFlag{
			Name:  "env.file, e",
			Usage: "environment variable file path",
		},
		cli.StringFlag{
			Name:  "features.path, f",
			Usage: "features directory/file path (comma separated for multi path)",
		},
		cli.StringFlag{
			Name:   "config.file, c",
			Usage:  "[DEPRECATED PLEASE USE ARGUMENT] configuration file path",
			Hidden: true,
		},
	}

	app.Commands = []cli.Command{
		cli.Command{
			Name:        "edit",
			Description: "edit tomato related file",
<<<<<<< HEAD
			Action:      editServer,
=======
			Action:      web.New().Handler,
>>>>>>> 162f157c
		},
		cli.Command{
			Name:        "run",
			Description: "Run tomato testing suite",
			Flags:       app.Flags,
			Before: func(ctx *cli.Context) error {
				if envFile := ctx.String("env.file"); envFile != "" {
					return godotenv.Load(envFile)
				}
<<<<<<< HEAD

				return nil
			},
			Action: func(ctx *cli.Context) error {
				// Initialize astilectron
				var configPath string

				// backward compability
				if c := ctx.String("config.file"); c != "" {
					log.Printf(colors.Bold(colors.Yellow)("Flag --config.file, -c is deprecated, please use args instead. For additional help try 'tomato -help'"))
					configPath = c
				}
=======

				return nil
			},
			Action: runHandler(log),
		},
	}
	app.Action = runHandler(log)

	if err := app.Run(os.Args); err != nil {
		log.Printf("%v", colors.Bold(colors.Red)(err))
		os.Exit(1)
	}
}

func runHandler(log *log.Logger) func(*cli.Context) error {
	return func(ctx *cli.Context) error {
		// Initialize astilectron
		var configPath string
>>>>>>> 162f157c

				if len(ctx.Args()) == 1 {
					configPath = ctx.Args()[0]
				}

				if configPath == "" {
					return errors.New("This command takes one argument: <config path>\nFor additional help try 'tomato -help'")
				}

				conf, err := config.Retrieve(configPath)
				if err != nil {
					return errors.Wrap(err, "Failed to retrieve config")
				}

				if featuresPath := ctx.String("features.path"); featuresPath != "" {
					conf.FeaturesPaths = strings.Split(featuresPath, ",")
				}

				t := tomato.New(conf, log)

				if err := t.Verify(); err != nil {
					return errors.Wrap(err, "Verification failed")
				}

				return t.Run()
			},
		},
	}
<<<<<<< HEAD

	if err := app.Run(os.Args); err != nil {
		log.Printf("%v", colors.Bold(colors.Red)(err))
		os.Exit(1)
	}
}

func openbrowser(url string) (err error) {
	switch runtime.GOOS {
	case "linux":
		err = exec.Command("xdg-open", url).Start()
	case "windows":
		err = exec.Command("rundll32", "url.dll,FileProtocolHandler", url).Start()
	case "darwin":
		err = exec.Command("open", url).Start()
	default:
		err = fmt.Errorf("unsupported platform")
	}
	return
}

func yamlToJSON(y []byte) (map[string]interface{}, error) {
	by, err := yaml.YAMLToJSON(y)
	if err != nil {
		return nil, err
	}

	result := make(map[string]interface{})
	if err := json.Unmarshal(by, &result); err != nil {
		return nil, err
	}
	return result, nil
}

func setupResponse(w *http.ResponseWriter, req *http.Request) {
	(*w).Header().Set("Access-Control-Allow-Origin", "*")
	(*w).Header().Set("Access-Control-Allow-Methods", "POST, GET, OPTIONS, PUT, DELETE")
	(*w).Header().Set("Access-Control-Allow-Headers", "Accept, Content-Type, Content-Length, Accept-Encoding, X-CSRF-Token, Authorization")
}

func editServer(ctx *cli.Context) error {
	var g run.Group
	var configPath string
	if len(ctx.Args()) == 1 {
		configPath = ctx.Args()[0]
	}
	if configPath == "" {
		return errors.New("This command takes one argument: <config path>\nFor additional help try 'tomato edit -help'")
	}

	l, err := net.Listen("tcp", "127.0.0.1:0")
	if err != nil {
		return err
	}
	printErr := func(err error) {
		l.Close()
		if err != nil {
			log.Printf(colors.Bold(colors.Red)("ERR: %v"), err)
		}
	}
	g.Add(func() error {

		if err := openbrowser("http://" + l.Addr().String() + "/index.html"); err != nil {
			return err
		}

		box := packr.NewBox(".")

		return http.Serve(l, http.HandlerFunc(func(w http.ResponseWriter, r *http.Request) {
			if r.Header.Get("client") != "" {
				setupResponse(&w, r)
				switch r.Method {
				case http.MethodGet:
					dict, err := box.Find("./dictionary.yml")
					if err != nil {
						http.Error(w, err.Error(), http.StatusInternalServerError)
						return
					}
					dictMap, err := yamlToJSON(dict)
					if err != nil {
						http.Error(w, err.Error(), http.StatusInternalServerError)
						return
					}
					cfg, err := ioutil.ReadFile(configPath)
					if err != nil {
						http.Error(w, err.Error(), http.StatusInternalServerError)
						return
					}
					config, err := yamlToJSON(cfg)
					if err != nil {
						http.Error(w, err.Error(), http.StatusInternalServerError)
						return
					}

					b, err := json.Marshal(map[string]interface{}{
						"config":     config,
						"dictionary": dictMap,
					})
					if err != nil {
						http.Error(w, err.Error(), http.StatusInternalServerError)
						return
					}
					w.Header().Set("Content-Type", "application/json")
					w.Write(b)
					return
				}
			} else {
				if r.URL.Path == "" {
					index, err := box.Find("./ui/build/index.html")
					if err != nil {
						http.Error(w, err.Error(), http.StatusInternalServerError)
						return
					}
					var buf bytes.Buffer

					t := template.Must(template.New("config").Parse(string(index)))
					if err := t.ExecuteTemplate(&buf, "config", map[string]string{"ServerURL": "http://" + l.Addr().String()}); err != nil {
						http.Error(w, err.Error(), http.StatusInternalServerError)
						return
					}

					w.Write(index)
					return
				}

				fs := http.FileServer(http.Dir("./ui/build"))
				fs.ServeHTTP(w, r)
			}
		}))
	}, printErr)

	term := make(chan os.Signal, 1)
	signal.Notify(term, os.Interrupt, syscall.SIGTERM)
	g.Add(func() error {
		select {
		case <-term:
			log.Printf(colors.Bold(colors.Yellow)("Received SIGTERM, exiting gracefully..."))
		}
		return nil
	}, printErr)

	return g.Run()
=======
>>>>>>> 162f157c
}<|MERGE_RESOLUTION|>--- conflicted
+++ resolved
@@ -66,11 +66,7 @@
 		cli.Command{
 			Name:        "edit",
 			Description: "edit tomato related file",
-<<<<<<< HEAD
-			Action:      editServer,
-=======
 			Action:      web.New().Handler,
->>>>>>> 162f157c
 		},
 		cli.Command{
 			Name:        "run",
@@ -80,20 +76,6 @@
 				if envFile := ctx.String("env.file"); envFile != "" {
 					return godotenv.Load(envFile)
 				}
-<<<<<<< HEAD
-
-				return nil
-			},
-			Action: func(ctx *cli.Context) error {
-				// Initialize astilectron
-				var configPath string
-
-				// backward compability
-				if c := ctx.String("config.file"); c != "" {
-					log.Printf(colors.Bold(colors.Yellow)("Flag --config.file, -c is deprecated, please use args instead. For additional help try 'tomato -help'"))
-					configPath = c
-				}
-=======
 
 				return nil
 			},
@@ -112,7 +94,6 @@
 	return func(ctx *cli.Context) error {
 		// Initialize astilectron
 		var configPath string
->>>>>>> 162f157c
 
 				if len(ctx.Args()) == 1 {
 					configPath = ctx.Args()[0]
@@ -140,12 +121,6 @@
 				return t.Run()
 			},
 		},
-	}
-<<<<<<< HEAD
-
-	if err := app.Run(os.Args); err != nil {
-		log.Printf("%v", colors.Bold(colors.Red)(err))
-		os.Exit(1)
 	}
 }
 
@@ -284,6 +259,4 @@
 	}, printErr)
 
 	return g.Run()
-=======
->>>>>>> 162f157c
 }